// Copyright 2019 The gVisor Authors.
//
// Licensed under the Apache License, Version 2.0 (the "License");
// you may not use this file except in compliance with the License.
// You may obtain a copy of the License at
//
//     http://www.apache.org/licenses/LICENSE-2.0
//
// Unless required by applicable law or agreed to in writing, software
// distributed under the License is distributed on an "AS IS" BASIS,
// WITHOUT WARRANTIES OR CONDITIONS OF ANY KIND, either express or implied.
// See the License for the specific language governing permissions and
// limitations under the License.

// Package iptables supports packet filtering and manipulation via the iptables
// tool.
package iptables

import (
	"fmt"

	"gvisor.dev/gvisor/pkg/tcpip"
	"gvisor.dev/gvisor/pkg/tcpip/header"
)

// Table names.
const (
	TablenameNat    = "nat"
	TablenameMangle = "mangle"
	TablenameFilter = "filter"
)

// Chain names as defined by net/ipv4/netfilter/ip_tables.c.
const (
	ChainNamePrerouting  = "PREROUTING"
	ChainNameInput       = "INPUT"
	ChainNameForward     = "FORWARD"
	ChainNameOutput      = "OUTPUT"
	ChainNamePostrouting = "POSTROUTING"
)

// HookUnset indicates that there is no hook set for an entrypoint or
// underflow.
const HookUnset = -1

// DefaultTables returns a default set of tables. Each chain is set to accept
// all packets.
func DefaultTables() IPTables {
	// TODO(gvisor.dev/issue/170): We may be able to swap out some strings for
	// iotas.
	return IPTables{
		Tables: map[string]Table{
			TablenameNat: Table{
				Rules: []Rule{
					Rule{Target: AcceptTarget{}},
					Rule{Target: AcceptTarget{}},
					Rule{Target: AcceptTarget{}},
					Rule{Target: AcceptTarget{}},
					Rule{Target: ErrorTarget{}},
				},
				BuiltinChains: map[Hook]int{
					Prerouting:  0,
					Input:       1,
					Output:      2,
					Postrouting: 3,
				},
				Underflows: map[Hook]int{
					Prerouting:  0,
					Input:       1,
					Output:      2,
					Postrouting: 3,
				},
				UserChains: map[string]int{},
			},
			TablenameMangle: Table{
				Rules: []Rule{
					Rule{Target: AcceptTarget{}},
					Rule{Target: AcceptTarget{}},
					Rule{Target: ErrorTarget{}},
				},
				BuiltinChains: map[Hook]int{
					Prerouting: 0,
					Output:     1,
				},
				Underflows: map[Hook]int{
					Prerouting: 0,
					Output:     1,
				},
				UserChains: map[string]int{},
			},
			TablenameFilter: Table{
				Rules: []Rule{
					Rule{Target: AcceptTarget{}},
					Rule{Target: AcceptTarget{}},
					Rule{Target: AcceptTarget{}},
					Rule{Target: ErrorTarget{}},
				},
				BuiltinChains: map[Hook]int{
					Input:   0,
					Forward: 1,
					Output:  2,
				},
				Underflows: map[Hook]int{
					Input:   0,
					Forward: 1,
					Output:  2,
				},
				UserChains: map[string]int{},
			},
		},
		Priorities: map[Hook][]string{
			Input:      []string{TablenameNat, TablenameFilter},
			Prerouting: []string{TablenameMangle, TablenameNat},
			Output:     []string{TablenameMangle, TablenameNat, TablenameFilter},
		},
	}
}

// EmptyFilterTable returns a Table with no rules and the filter table chains
// mapped to HookUnset.
func EmptyFilterTable() Table {
	return Table{
		Rules: []Rule{},
		BuiltinChains: map[Hook]int{
			Input:   HookUnset,
			Forward: HookUnset,
			Output:  HookUnset,
		},
		Underflows: map[Hook]int{
			Input:   HookUnset,
			Forward: HookUnset,
			Output:  HookUnset,
		},
		UserChains: map[string]int{},
	}
}

// EmptyNatTable returns a Table with no rules and the filter table chains
// mapped to HookUnset.
func EmptyNatTable() Table {
	return Table{
		Rules: []Rule{},
		BuiltinChains: map[Hook]int{
			Prerouting:  HookUnset,
			Input:       HookUnset,
			Output:      HookUnset,
			Postrouting: HookUnset,
		},
		Underflows: map[Hook]int{
			Prerouting:  HookUnset,
			Input:       HookUnset,
			Output:      HookUnset,
			Postrouting: HookUnset,
		},
		UserChains: map[string]int{},
	}
}

// A chainVerdict is what a table decides should be done with a packet.
type chainVerdict int

const (
	// chainAccept indicates the packet should continue through netstack.
	chainAccept chainVerdict = iota

	// chainAccept indicates the packet should be dropped.
	chainDrop

	// chainReturn indicates the packet should return to the calling chain
	// or the underflow rule of a builtin chain.
	chainReturn
)

// Check runs pkt through the rules for hook. It returns true when the packet
// should continue traversing the network stack and false when it should be
// dropped.
//
// Precondition: pkt.NetworkHeader is set.
func (it *IPTables) Check(hook Hook, pkt tcpip.PacketBuffer) bool {
	// Go through each table containing the hook.
	for _, tablename := range it.Priorities[hook] {
		table := it.Tables[tablename]
		ruleIdx := table.BuiltinChains[hook]
		switch verdict := it.checkChain(hook, pkt, table, ruleIdx); verdict {
		// If the table returns Accept, move on to the next table.
		case chainAccept:
			continue
		// The Drop verdict is final.
		case chainDrop:
			return false
		case chainReturn:
			// Any Return from a built-in chain means we have to
			// call the underflow.
			underflow := table.Rules[table.Underflows[hook]]
			switch v, _ := underflow.Target.Action(pkt); v {
			case RuleAccept:
				continue
			case RuleDrop:
				return false
			case RuleJump, RuleReturn:
				panic("Underflows should only return RuleAccept or RuleDrop.")
			default:
				panic(fmt.Sprintf("Unknown verdict: %d", v))
			}

		default:
			panic(fmt.Sprintf("Unknown verdict %v.", verdict))
		}
	}

	// Every table returned Accept.
	return true
}

// Precondition: pkt.NetworkHeader is set.
func (it *IPTables) checkChain(hook Hook, pkt tcpip.PacketBuffer, table Table, ruleIdx int) chainVerdict {
	// Start from ruleIdx and walk the list of rules until a rule gives us
	// a verdict.
	for ruleIdx < len(table.Rules) {
		switch verdict, jumpTo := it.checkRule(hook, pkt, table, ruleIdx); verdict {
		case RuleAccept:
			return chainAccept

		case RuleDrop:
			return chainDrop

		case RuleReturn:
			return chainReturn

		case RuleJump:
			// "Jumping" to the next rule just means we're
			// continuing on down the list.
			if jumpTo == ruleIdx+1 {
				ruleIdx++
				continue
			}
			switch verdict := it.checkChain(hook, pkt, table, jumpTo); verdict {
			case chainAccept:
				return chainAccept
			case chainDrop:
				return chainDrop
			case chainReturn:
				ruleIdx++
				continue
			default:
				panic(fmt.Sprintf("Unknown verdict: %d", verdict))
			}

		default:
			panic(fmt.Sprintf("Unknown verdict: %d", verdict))
		}

	}

	// We got through the entire table without a decision. Default to DROP
	// for safety.
	return chainDrop
}

// Precondition: pk.NetworkHeader is set.
func (it *IPTables) checkRule(hook Hook, pkt tcpip.PacketBuffer, table Table, ruleIdx int) (RuleVerdict, int) {
	rule := table.Rules[ruleIdx]

<<<<<<< HEAD
	// If pkt.NetworkHeader hasn't been set yet, it will be contained in
	// pkt.Data.First().
	if pkt.NetworkHeader == nil {
		pkt.NetworkHeader = pkt.Data.First()
	}

	// First check whether the packet matches the IP header filter.
	// TODO(gvisor.dev/issue/170): Support other fields of the filter.
	if rule.Filter.Protocol != 0 && rule.Filter.Protocol != header.IPv4(pkt.NetworkHeader).TransportProtocol() {
=======
	// Check whether the packet matches the IP header filter.
	if !filterMatch(rule.Filter, header.IPv4(pkt.NetworkHeader)) {
>>>>>>> 80e10761
		// Continue on to the next rule.
		return RuleJump, ruleIdx + 1
	}

	// Go through each rule matcher. If they all match, run
	// the rule target.
	for _, matcher := range rule.Matchers {
		matches, hotdrop := matcher.Match(hook, pkt, "")
		if hotdrop {
			return RuleDrop, 0
		}
		if !matches {
			// Continue on to the next rule.
			return RuleJump, ruleIdx + 1
		}
	}

	// All the matchers matched, so run the target.
	return rule.Target.Action(pkt)
}

func filterMatch(filter IPHeaderFilter, hdr header.IPv4) bool {
	// TODO(gvisor.dev/issue/170): Support other fields of the filter.
	// Check the transport protocol.
	if filter.Protocol != 0 && filter.Protocol != hdr.TransportProtocol() {
		return false
	}

	// Check the destination IP.
	dest := hdr.DestinationAddress()
	matches := true
	for i := range filter.Dst {
		if dest[i]&filter.DstMask[i] != filter.Dst[i] {
			matches = false
			break
		}
	}
	if matches == filter.DstInvert {
		return false
	}

	return true
}<|MERGE_RESOLUTION|>--- conflicted
+++ resolved
@@ -261,20 +261,14 @@
 func (it *IPTables) checkRule(hook Hook, pkt tcpip.PacketBuffer, table Table, ruleIdx int) (RuleVerdict, int) {
 	rule := table.Rules[ruleIdx]
 
-<<<<<<< HEAD
 	// If pkt.NetworkHeader hasn't been set yet, it will be contained in
 	// pkt.Data.First().
 	if pkt.NetworkHeader == nil {
 		pkt.NetworkHeader = pkt.Data.First()
 	}
 
-	// First check whether the packet matches the IP header filter.
-	// TODO(gvisor.dev/issue/170): Support other fields of the filter.
-	if rule.Filter.Protocol != 0 && rule.Filter.Protocol != header.IPv4(pkt.NetworkHeader).TransportProtocol() {
-=======
 	// Check whether the packet matches the IP header filter.
 	if !filterMatch(rule.Filter, header.IPv4(pkt.NetworkHeader)) {
->>>>>>> 80e10761
 		// Continue on to the next rule.
 		return RuleJump, ruleIdx + 1
 	}
