--- conflicted
+++ resolved
@@ -34,10 +34,6 @@
         **kwargs
     )
 
-<<<<<<< HEAD
-
-=======
->>>>>>> 6187eefa
 def go_grpc_library(name, srcs, deps, **kwargs):
     _go_grpc_library(
         name = name,
@@ -49,17 +45,6 @@
 def cc_grpc_library(**kwargs):
     _cc_grpc_library(grpc_only = True, **kwargs)
 
-<<<<<<< HEAD
-=======
-def go_test(name, pure = False, **kwargs):
-    if pure:
-        kwargs["pure"] = "on"
-    _go_test(
-        name = name,
-        **kwargs
-    )
-
->>>>>>> 6187eefa
 def go_binary(name, static = False, pure = False, **kwargs):
     if static:
         kwargs["static"] = "on"
@@ -93,8 +78,9 @@
         **kwargs
     )
 
-def go_test(name, **kwargs):
-    library = kwargs.pop("library", None)
+def go_test(name, pure = False, library = None, **kwargs):
+    if pure:
+        kwargs["pure"] = "on"
     if library:
         kwargs["embed"] = [library]
     _go_test(
