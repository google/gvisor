--- conflicted
+++ resolved
@@ -34,10 +34,7 @@
             "-static",
             "-lstdc++",
         ],
-<<<<<<< HEAD
-=======
         **kwargs
->>>>>>> 6b08024f
     )
 
 def proto_library(has_services = None, **kwargs):
